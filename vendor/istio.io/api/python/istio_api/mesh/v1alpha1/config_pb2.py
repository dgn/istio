# Generated by the protocol buffer compiler.  DO NOT EDIT!
# source: mesh/v1alpha1/config.proto

import sys
_b=sys.version_info[0]<3 and (lambda x:x) or (lambda x:x.encode('latin1'))
from google.protobuf import descriptor as _descriptor
from google.protobuf import message as _message
from google.protobuf import reflection as _reflection
from google.protobuf import symbol_database as _symbol_database
from google.protobuf import descriptor_pb2
# @@protoc_insertion_point(imports)

_sym_db = _symbol_database.Default()


from google.protobuf import duration_pb2 as google_dot_protobuf_dot_duration__pb2
from mesh.v1alpha1 import proxy_pb2 as mesh_dot_v1alpha1_dot_proxy__pb2
from networking.v1alpha3 import destination_rule_pb2 as networking_dot_v1alpha3_dot_destination__rule__pb2


DESCRIPTOR = _descriptor.FileDescriptor(
  name='mesh/v1alpha1/config.proto',
  package='istio.mesh.v1alpha1',
  syntax='proto3',
<<<<<<< HEAD
  serialized_pb=_b('\n\x1amesh/v1alpha1/config.proto\x12\x13istio.mesh.v1alpha1\x1a\x1egoogle/protobuf/duration.proto\x1a\x19mesh/v1alpha1/proxy.proto\x1a*networking/v1alpha3/destination_rule.proto\"\xf7\r\n\nMeshConfig\x12\x1a\n\x12mixer_check_server\x18\x01 \x01(\t\x12\x1b\n\x13mixer_report_server\x18\x02 \x01(\t\x12\x1d\n\x15\x64isable_policy_checks\x18\x03 \x01(\x08\x12\x1e\n\x16policy_check_fail_open\x18\x19 \x01(\x08\x12\x19\n\x11proxy_listen_port\x18\x04 \x01(\x05\x12\x17\n\x0fproxy_http_port\x18\x05 \x01(\x05\x12\x32\n\x0f\x63onnect_timeout\x18\x06 \x01(\x0b\x32\x19.google.protobuf.Duration\x12\x61\n\rtcp_keepalive\x18\x1c \x01(\x0b\x32J.istio.networking.v1alpha3.ConnectionPoolSettings.TCPSettings.TcpKeepalive\x12\x15\n\ringress_class\x18\x07 \x01(\t\x12\x17\n\x0fingress_service\x18\x08 \x01(\t\x12V\n\x17ingress_controller_mode\x18\t \x01(\x0e\x32\x35.istio.mesh.v1alpha1.MeshConfig.IngressControllerMode\x12\x43\n\x0b\x61uth_policy\x18\n \x01(\x0e\x32*.istio.mesh.v1alpha1.MeshConfig.AuthPolicyB\x02\x18\x01\x12\x38\n\x11rds_refresh_delay\x18\x0b \x01(\x0b\x32\x19.google.protobuf.DurationB\x02\x18\x01\x12\x16\n\x0e\x65nable_tracing\x18\x0c \x01(\x08\x12\x17\n\x0f\x61\x63\x63\x65ss_log_file\x18\r \x01(\t\x12\x19\n\x11\x61\x63\x63\x65ss_log_format\x18\x18 \x01(\t\x12N\n\x13\x61\x63\x63\x65ss_log_encoding\x18\x1b \x01(\x0e\x32\x31.istio.mesh.v1alpha1.MeshConfig.AccessLogEncoding\x12\x38\n\x0e\x64\x65\x66\x61ult_config\x18\x0e \x01(\x0b\x32 .istio.mesh.v1alpha1.ProxyConfig\x12\x19\n\rmixer_address\x18\x10 \x01(\tB\x02\x18\x01\x12Z\n\x17outbound_traffic_policy\x18\x11 \x01(\x0b\x32\x35.istio.mesh.v1alpha1.MeshConfig.OutboundTrafficPolicyB\x02\x18\x01\x12\'\n\x1f\x65nable_client_side_policy_check\x18\x13 \x01(\x08\x12\x14\n\x0csds_uds_path\x18\x14 \x01(\t\x12\x38\n\x11sds_refresh_delay\x18\x15 \x01(\x0b\x32\x19.google.protobuf.DurationB\x02\x18\x01\x12\x39\n\x0e\x63onfig_sources\x18\x16 \x03(\x0b\x32!.istio.mesh.v1alpha1.ConfigSource\x12\x1e\n\x16\x65nable_sds_token_mount\x18\x17 \x01(\x08\x12\x14\n\x0ctrust_domain\x18\x1a \x01(\t\x12\\\n\x1a\x64\x65\x66\x61ult_service_dependency\x18\x1d \x01(\x0b\x32\x38.istio.mesh.v1alpha1.MeshConfig.DefaultServiceDependency\x1a\xb5\x01\n\x15OutboundTrafficPolicy\x12L\n\x04mode\x18\x01 \x01(\x0e\x32:.istio.mesh.v1alpha1.MeshConfig.OutboundTrafficPolicy.ModeB\x02\x18\x01\"N\n\x04Mode\x12\x15\n\rREGISTRY_ONLY\x10\x00\x1a\x02\x08\x01\x12\x11\n\tALLOW_ANY\x10\x01\x1a\x02\x08\x01\x12\x1c\n\x14VIRTUAL_SERVICE_ONLY\x10\x02\x1a\x02\x08\x01\x1a\xb9\x01\n\x18\x44\x65\x66\x61ultServiceDependency\x12R\n\x0bimport_mode\x18\x01 \x01(\x0e\x32=.istio.mesh.v1alpha1.MeshConfig.DefaultServiceDependency.Mode\x12\x19\n\x11import_namespaces\x18\x02 \x03(\t\".\n\x04Mode\x12\x12\n\x0e\x41LL_NAMESPACES\x10\x00\x12\x12\n\x0eSAME_NAMESPACE\x10\x01\"9\n\x15IngressControllerMode\x12\x07\n\x03OFF\x10\x00\x12\x0b\n\x07\x44\x45\x46\x41ULT\x10\x01\x12\n\n\x06STRICT\x10\x02\"&\n\nAuthPolicy\x12\x08\n\x04NONE\x10\x00\x12\x0e\n\nMUTUAL_TLS\x10\x01\"\'\n\x11\x41\x63\x63\x65ssLogEncoding\x12\x08\n\x04TEXT\x10\x00\x12\x08\n\x04JSON\x10\x01J\x04\x08\x0f\x10\x10J\x04\x08\x12\x10\x13\"]\n\x0c\x43onfigSource\x12\x0f\n\x07\x61\x64\x64ress\x18\x01 \x01(\t\x12<\n\x0ctls_settings\x18\x02 \x01(\x0b\x32&.istio.networking.v1alpha3.TLSSettingsB\x1cZ\x1aistio.io/api/mesh/v1alpha1b\x06proto3')
=======
  serialized_pb=_b('\n\x1amesh/v1alpha1/config.proto\x12\x13istio.mesh.v1alpha1\x1a\x1egoogle/protobuf/duration.proto\x1a\x19mesh/v1alpha1/proxy.proto\x1a*networking/v1alpha3/destination_rule.proto\"\x83\x0e\n\nMeshConfig\x12\x1a\n\x12mixer_check_server\x18\x01 \x01(\t\x12\x1b\n\x13mixer_report_server\x18\x02 \x01(\t\x12\x1d\n\x15\x64isable_policy_checks\x18\x03 \x01(\x08\x12\x1e\n\x16policy_check_fail_open\x18\x19 \x01(\x08\x12\x19\n\x11proxy_listen_port\x18\x04 \x01(\x05\x12\x17\n\x0fproxy_http_port\x18\x05 \x01(\x05\x12\x32\n\x0f\x63onnect_timeout\x18\x06 \x01(\x0b\x32\x19.google.protobuf.Duration\x12\x61\n\rtcp_keepalive\x18\x1c \x01(\x0b\x32J.istio.networking.v1alpha3.ConnectionPoolSettings.TCPSettings.TcpKeepalive\x12\x15\n\ringress_class\x18\x07 \x01(\t\x12\x17\n\x0fingress_service\x18\x08 \x01(\t\x12V\n\x17ingress_controller_mode\x18\t \x01(\x0e\x32\x35.istio.mesh.v1alpha1.MeshConfig.IngressControllerMode\x12\x43\n\x0b\x61uth_policy\x18\n \x01(\x0e\x32*.istio.mesh.v1alpha1.MeshConfig.AuthPolicyB\x02\x18\x01\x12\x38\n\x11rds_refresh_delay\x18\x0b \x01(\x0b\x32\x19.google.protobuf.DurationB\x02\x18\x01\x12\x16\n\x0e\x65nable_tracing\x18\x0c \x01(\x08\x12\x17\n\x0f\x61\x63\x63\x65ss_log_file\x18\r \x01(\t\x12\x19\n\x11\x61\x63\x63\x65ss_log_format\x18\x18 \x01(\t\x12N\n\x13\x61\x63\x63\x65ss_log_encoding\x18\x1b \x01(\x0e\x32\x31.istio.mesh.v1alpha1.MeshConfig.AccessLogEncoding\x12\x38\n\x0e\x64\x65\x66\x61ult_config\x18\x0e \x01(\x0b\x32 .istio.mesh.v1alpha1.ProxyConfig\x12\x19\n\rmixer_address\x18\x10 \x01(\tB\x02\x18\x01\x12V\n\x17outbound_traffic_policy\x18\x11 \x01(\x0b\x32\x35.istio.mesh.v1alpha1.MeshConfig.OutboundTrafficPolicy\x12\'\n\x1f\x65nable_client_side_policy_check\x18\x13 \x01(\x08\x12\x14\n\x0csds_uds_path\x18\x14 \x01(\t\x12\x38\n\x11sds_refresh_delay\x18\x15 \x01(\x0b\x32\x19.google.protobuf.DurationB\x02\x18\x01\x12\x39\n\x0e\x63onfig_sources\x18\x16 \x03(\x0b\x32!.istio.mesh.v1alpha1.ConfigSource\x12\x1e\n\x16\x65nable_sds_token_mount\x18\x17 \x01(\x08\x12\x1a\n\x12sds_use_k8s_sa_jwt\x18\x1e \x01(\x08\x12\x14\n\x0ctrust_domain\x18\x1a \x01(\t\x12\\\n\x1a\x64\x65\x66\x61ult_service_dependency\x18\x1d \x01(\x0b\x32\x38.istio.mesh.v1alpha1.MeshConfig.DefaultServiceDependency\x1a\xa9\x01\n\x15OutboundTrafficPolicy\x12H\n\x04mode\x18\x01 \x01(\x0e\x32:.istio.mesh.v1alpha1.MeshConfig.OutboundTrafficPolicy.Mode\"F\n\x04Mode\x12\x11\n\rREGISTRY_ONLY\x10\x00\x12\r\n\tALLOW_ANY\x10\x01\x12\x1c\n\x14VIRTUAL_SERVICE_ONLY\x10\x02\x1a\x02\x08\x01\x1a\xb9\x01\n\x18\x44\x65\x66\x61ultServiceDependency\x12R\n\x0bimport_mode\x18\x01 \x01(\x0e\x32=.istio.mesh.v1alpha1.MeshConfig.DefaultServiceDependency.Mode\x12\x19\n\x11import_namespaces\x18\x02 \x03(\t\".\n\x04Mode\x12\x12\n\x0e\x41LL_NAMESPACES\x10\x00\x12\x12\n\x0eSAME_NAMESPACE\x10\x01\"9\n\x15IngressControllerMode\x12\x07\n\x03OFF\x10\x00\x12\x0b\n\x07\x44\x45\x46\x41ULT\x10\x01\x12\n\n\x06STRICT\x10\x02\"&\n\nAuthPolicy\x12\x08\n\x04NONE\x10\x00\x12\x0e\n\nMUTUAL_TLS\x10\x01\"\'\n\x11\x41\x63\x63\x65ssLogEncoding\x12\x08\n\x04TEXT\x10\x00\x12\x08\n\x04JSON\x10\x01J\x04\x08\x0f\x10\x10J\x04\x08\x12\x10\x13\"]\n\x0c\x43onfigSource\x12\x0f\n\x07\x61\x64\x64ress\x18\x01 \x01(\t\x12<\n\x0ctls_settings\x18\x02 \x01(\x0b\x32&.istio.networking.v1alpha3.TLSSettingsB\x1cZ\x1aistio.io/api/mesh/v1alpha1b\x06proto3')
>>>>>>> 7ede847f
  ,
  dependencies=[google_dot_protobuf_dot_duration__pb2.DESCRIPTOR,mesh_dot_v1alpha1_dot_proxy__pb2.DESCRIPTOR,networking_dot_v1alpha3_dot_destination__rule__pb2.DESCRIPTOR,])



_MESHCONFIG_OUTBOUNDTRAFFICPOLICY_MODE = _descriptor.EnumDescriptor(
  name='Mode',
  full_name='istio.mesh.v1alpha1.MeshConfig.OutboundTrafficPolicy.Mode',
  filename=None,
  file=DESCRIPTOR,
  values=[
    _descriptor.EnumValueDescriptor(
      name='REGISTRY_ONLY', index=0, number=0,
      options=None,
      type=None),
    _descriptor.EnumValueDescriptor(
      name='ALLOW_ANY', index=1, number=1,
      options=None,
      type=None),
    _descriptor.EnumValueDescriptor(
      name='VIRTUAL_SERVICE_ONLY', index=2, number=2,
      options=_descriptor._ParseOptions(descriptor_pb2.EnumValueOptions(), _b('\010\001')),
      type=None),
  ],
  containing_type=None,
  options=None,
<<<<<<< HEAD
  serialized_start=1520,
  serialized_end=1598,
=======
  serialized_start=1540,
  serialized_end=1610,
>>>>>>> 7ede847f
)
_sym_db.RegisterEnumDescriptor(_MESHCONFIG_OUTBOUNDTRAFFICPOLICY_MODE)

_MESHCONFIG_DEFAULTSERVICEDEPENDENCY_MODE = _descriptor.EnumDescriptor(
  name='Mode',
  full_name='istio.mesh.v1alpha1.MeshConfig.DefaultServiceDependency.Mode',
  filename=None,
  file=DESCRIPTOR,
  values=[
    _descriptor.EnumValueDescriptor(
      name='ALL_NAMESPACES', index=0, number=0,
      options=None,
      type=None),
    _descriptor.EnumValueDescriptor(
      name='SAME_NAMESPACE', index=1, number=1,
      options=None,
      type=None),
  ],
  containing_type=None,
  options=None,
<<<<<<< HEAD
  serialized_start=1740,
  serialized_end=1786,
=======
  serialized_start=1752,
  serialized_end=1798,
>>>>>>> 7ede847f
)
_sym_db.RegisterEnumDescriptor(_MESHCONFIG_DEFAULTSERVICEDEPENDENCY_MODE)

_MESHCONFIG_INGRESSCONTROLLERMODE = _descriptor.EnumDescriptor(
  name='IngressControllerMode',
  full_name='istio.mesh.v1alpha1.MeshConfig.IngressControllerMode',
  filename=None,
  file=DESCRIPTOR,
  values=[
    _descriptor.EnumValueDescriptor(
      name='OFF', index=0, number=0,
      options=None,
      type=None),
    _descriptor.EnumValueDescriptor(
      name='DEFAULT', index=1, number=1,
      options=None,
      type=None),
    _descriptor.EnumValueDescriptor(
      name='STRICT', index=2, number=2,
      options=None,
      type=None),
  ],
  containing_type=None,
  options=None,
<<<<<<< HEAD
  serialized_start=1788,
  serialized_end=1845,
=======
  serialized_start=1800,
  serialized_end=1857,
>>>>>>> 7ede847f
)
_sym_db.RegisterEnumDescriptor(_MESHCONFIG_INGRESSCONTROLLERMODE)

_MESHCONFIG_AUTHPOLICY = _descriptor.EnumDescriptor(
  name='AuthPolicy',
  full_name='istio.mesh.v1alpha1.MeshConfig.AuthPolicy',
  filename=None,
  file=DESCRIPTOR,
  values=[
    _descriptor.EnumValueDescriptor(
      name='NONE', index=0, number=0,
      options=None,
      type=None),
    _descriptor.EnumValueDescriptor(
      name='MUTUAL_TLS', index=1, number=1,
      options=None,
      type=None),
  ],
  containing_type=None,
  options=None,
<<<<<<< HEAD
  serialized_start=1847,
  serialized_end=1885,
=======
  serialized_start=1859,
  serialized_end=1897,
>>>>>>> 7ede847f
)
_sym_db.RegisterEnumDescriptor(_MESHCONFIG_AUTHPOLICY)

_MESHCONFIG_ACCESSLOGENCODING = _descriptor.EnumDescriptor(
  name='AccessLogEncoding',
  full_name='istio.mesh.v1alpha1.MeshConfig.AccessLogEncoding',
  filename=None,
  file=DESCRIPTOR,
  values=[
    _descriptor.EnumValueDescriptor(
      name='TEXT', index=0, number=0,
      options=None,
      type=None),
    _descriptor.EnumValueDescriptor(
      name='JSON', index=1, number=1,
      options=None,
      type=None),
  ],
  containing_type=None,
  options=None,
<<<<<<< HEAD
  serialized_start=1887,
  serialized_end=1926,
=======
  serialized_start=1899,
  serialized_end=1938,
>>>>>>> 7ede847f
)
_sym_db.RegisterEnumDescriptor(_MESHCONFIG_ACCESSLOGENCODING)


_MESHCONFIG_OUTBOUNDTRAFFICPOLICY = _descriptor.Descriptor(
  name='OutboundTrafficPolicy',
  full_name='istio.mesh.v1alpha1.MeshConfig.OutboundTrafficPolicy',
  filename=None,
  file=DESCRIPTOR,
  containing_type=None,
  fields=[
    _descriptor.FieldDescriptor(
      name='mode', full_name='istio.mesh.v1alpha1.MeshConfig.OutboundTrafficPolicy.mode', index=0,
      number=1, type=14, cpp_type=8, label=1,
      has_default_value=False, default_value=0,
      message_type=None, enum_type=None, containing_type=None,
      is_extension=False, extension_scope=None,
      options=None, file=DESCRIPTOR),
  ],
  extensions=[
  ],
  nested_types=[],
  enum_types=[
    _MESHCONFIG_OUTBOUNDTRAFFICPOLICY_MODE,
  ],
  options=None,
  is_extendable=False,
  syntax='proto3',
  extension_ranges=[],
  oneofs=[
  ],
<<<<<<< HEAD
  serialized_start=1417,
  serialized_end=1598,
=======
  serialized_start=1441,
  serialized_end=1610,
>>>>>>> 7ede847f
)

_MESHCONFIG_DEFAULTSERVICEDEPENDENCY = _descriptor.Descriptor(
  name='DefaultServiceDependency',
  full_name='istio.mesh.v1alpha1.MeshConfig.DefaultServiceDependency',
  filename=None,
  file=DESCRIPTOR,
  containing_type=None,
  fields=[
    _descriptor.FieldDescriptor(
      name='import_mode', full_name='istio.mesh.v1alpha1.MeshConfig.DefaultServiceDependency.import_mode', index=0,
      number=1, type=14, cpp_type=8, label=1,
      has_default_value=False, default_value=0,
      message_type=None, enum_type=None, containing_type=None,
      is_extension=False, extension_scope=None,
      options=None, file=DESCRIPTOR),
    _descriptor.FieldDescriptor(
      name='import_namespaces', full_name='istio.mesh.v1alpha1.MeshConfig.DefaultServiceDependency.import_namespaces', index=1,
      number=2, type=9, cpp_type=9, label=3,
      has_default_value=False, default_value=[],
      message_type=None, enum_type=None, containing_type=None,
      is_extension=False, extension_scope=None,
      options=None, file=DESCRIPTOR),
  ],
  extensions=[
  ],
  nested_types=[],
  enum_types=[
    _MESHCONFIG_DEFAULTSERVICEDEPENDENCY_MODE,
  ],
  options=None,
  is_extendable=False,
  syntax='proto3',
  extension_ranges=[],
  oneofs=[
  ],
<<<<<<< HEAD
  serialized_start=1601,
  serialized_end=1786,
=======
  serialized_start=1613,
  serialized_end=1798,
>>>>>>> 7ede847f
)

_MESHCONFIG = _descriptor.Descriptor(
  name='MeshConfig',
  full_name='istio.mesh.v1alpha1.MeshConfig',
  filename=None,
  file=DESCRIPTOR,
  containing_type=None,
  fields=[
    _descriptor.FieldDescriptor(
      name='mixer_check_server', full_name='istio.mesh.v1alpha1.MeshConfig.mixer_check_server', index=0,
      number=1, type=9, cpp_type=9, label=1,
      has_default_value=False, default_value=_b("").decode('utf-8'),
      message_type=None, enum_type=None, containing_type=None,
      is_extension=False, extension_scope=None,
      options=None, file=DESCRIPTOR),
    _descriptor.FieldDescriptor(
      name='mixer_report_server', full_name='istio.mesh.v1alpha1.MeshConfig.mixer_report_server', index=1,
      number=2, type=9, cpp_type=9, label=1,
      has_default_value=False, default_value=_b("").decode('utf-8'),
      message_type=None, enum_type=None, containing_type=None,
      is_extension=False, extension_scope=None,
      options=None, file=DESCRIPTOR),
    _descriptor.FieldDescriptor(
      name='disable_policy_checks', full_name='istio.mesh.v1alpha1.MeshConfig.disable_policy_checks', index=2,
      number=3, type=8, cpp_type=7, label=1,
      has_default_value=False, default_value=False,
      message_type=None, enum_type=None, containing_type=None,
      is_extension=False, extension_scope=None,
      options=None, file=DESCRIPTOR),
    _descriptor.FieldDescriptor(
      name='policy_check_fail_open', full_name='istio.mesh.v1alpha1.MeshConfig.policy_check_fail_open', index=3,
      number=25, type=8, cpp_type=7, label=1,
      has_default_value=False, default_value=False,
      message_type=None, enum_type=None, containing_type=None,
      is_extension=False, extension_scope=None,
      options=None, file=DESCRIPTOR),
    _descriptor.FieldDescriptor(
      name='proxy_listen_port', full_name='istio.mesh.v1alpha1.MeshConfig.proxy_listen_port', index=4,
      number=4, type=5, cpp_type=1, label=1,
      has_default_value=False, default_value=0,
      message_type=None, enum_type=None, containing_type=None,
      is_extension=False, extension_scope=None,
      options=None, file=DESCRIPTOR),
    _descriptor.FieldDescriptor(
      name='proxy_http_port', full_name='istio.mesh.v1alpha1.MeshConfig.proxy_http_port', index=5,
      number=5, type=5, cpp_type=1, label=1,
      has_default_value=False, default_value=0,
      message_type=None, enum_type=None, containing_type=None,
      is_extension=False, extension_scope=None,
      options=None, file=DESCRIPTOR),
    _descriptor.FieldDescriptor(
      name='connect_timeout', full_name='istio.mesh.v1alpha1.MeshConfig.connect_timeout', index=6,
      number=6, type=11, cpp_type=10, label=1,
      has_default_value=False, default_value=None,
      message_type=None, enum_type=None, containing_type=None,
      is_extension=False, extension_scope=None,
      options=None, file=DESCRIPTOR),
    _descriptor.FieldDescriptor(
      name='tcp_keepalive', full_name='istio.mesh.v1alpha1.MeshConfig.tcp_keepalive', index=7,
      number=28, type=11, cpp_type=10, label=1,
      has_default_value=False, default_value=None,
      message_type=None, enum_type=None, containing_type=None,
      is_extension=False, extension_scope=None,
      options=None, file=DESCRIPTOR),
    _descriptor.FieldDescriptor(
      name='ingress_class', full_name='istio.mesh.v1alpha1.MeshConfig.ingress_class', index=8,
      number=7, type=9, cpp_type=9, label=1,
      has_default_value=False, default_value=_b("").decode('utf-8'),
      message_type=None, enum_type=None, containing_type=None,
      is_extension=False, extension_scope=None,
      options=None, file=DESCRIPTOR),
    _descriptor.FieldDescriptor(
      name='ingress_service', full_name='istio.mesh.v1alpha1.MeshConfig.ingress_service', index=9,
      number=8, type=9, cpp_type=9, label=1,
      has_default_value=False, default_value=_b("").decode('utf-8'),
      message_type=None, enum_type=None, containing_type=None,
      is_extension=False, extension_scope=None,
      options=None, file=DESCRIPTOR),
    _descriptor.FieldDescriptor(
      name='ingress_controller_mode', full_name='istio.mesh.v1alpha1.MeshConfig.ingress_controller_mode', index=10,
      number=9, type=14, cpp_type=8, label=1,
      has_default_value=False, default_value=0,
      message_type=None, enum_type=None, containing_type=None,
      is_extension=False, extension_scope=None,
      options=None, file=DESCRIPTOR),
    _descriptor.FieldDescriptor(
      name='auth_policy', full_name='istio.mesh.v1alpha1.MeshConfig.auth_policy', index=11,
      number=10, type=14, cpp_type=8, label=1,
      has_default_value=False, default_value=0,
      message_type=None, enum_type=None, containing_type=None,
      is_extension=False, extension_scope=None,
      options=_descriptor._ParseOptions(descriptor_pb2.FieldOptions(), _b('\030\001')), file=DESCRIPTOR),
    _descriptor.FieldDescriptor(
      name='rds_refresh_delay', full_name='istio.mesh.v1alpha1.MeshConfig.rds_refresh_delay', index=12,
      number=11, type=11, cpp_type=10, label=1,
      has_default_value=False, default_value=None,
      message_type=None, enum_type=None, containing_type=None,
      is_extension=False, extension_scope=None,
      options=_descriptor._ParseOptions(descriptor_pb2.FieldOptions(), _b('\030\001')), file=DESCRIPTOR),
    _descriptor.FieldDescriptor(
      name='enable_tracing', full_name='istio.mesh.v1alpha1.MeshConfig.enable_tracing', index=13,
      number=12, type=8, cpp_type=7, label=1,
      has_default_value=False, default_value=False,
      message_type=None, enum_type=None, containing_type=None,
      is_extension=False, extension_scope=None,
      options=None, file=DESCRIPTOR),
    _descriptor.FieldDescriptor(
      name='access_log_file', full_name='istio.mesh.v1alpha1.MeshConfig.access_log_file', index=14,
      number=13, type=9, cpp_type=9, label=1,
      has_default_value=False, default_value=_b("").decode('utf-8'),
      message_type=None, enum_type=None, containing_type=None,
      is_extension=False, extension_scope=None,
      options=None, file=DESCRIPTOR),
    _descriptor.FieldDescriptor(
      name='access_log_format', full_name='istio.mesh.v1alpha1.MeshConfig.access_log_format', index=15,
      number=24, type=9, cpp_type=9, label=1,
      has_default_value=False, default_value=_b("").decode('utf-8'),
      message_type=None, enum_type=None, containing_type=None,
      is_extension=False, extension_scope=None,
      options=None, file=DESCRIPTOR),
    _descriptor.FieldDescriptor(
      name='access_log_encoding', full_name='istio.mesh.v1alpha1.MeshConfig.access_log_encoding', index=16,
      number=27, type=14, cpp_type=8, label=1,
      has_default_value=False, default_value=0,
      message_type=None, enum_type=None, containing_type=None,
      is_extension=False, extension_scope=None,
      options=None, file=DESCRIPTOR),
    _descriptor.FieldDescriptor(
      name='default_config', full_name='istio.mesh.v1alpha1.MeshConfig.default_config', index=17,
      number=14, type=11, cpp_type=10, label=1,
      has_default_value=False, default_value=None,
      message_type=None, enum_type=None, containing_type=None,
      is_extension=False, extension_scope=None,
      options=None, file=DESCRIPTOR),
    _descriptor.FieldDescriptor(
      name='mixer_address', full_name='istio.mesh.v1alpha1.MeshConfig.mixer_address', index=18,
      number=16, type=9, cpp_type=9, label=1,
      has_default_value=False, default_value=_b("").decode('utf-8'),
      message_type=None, enum_type=None, containing_type=None,
      is_extension=False, extension_scope=None,
      options=_descriptor._ParseOptions(descriptor_pb2.FieldOptions(), _b('\030\001')), file=DESCRIPTOR),
    _descriptor.FieldDescriptor(
      name='outbound_traffic_policy', full_name='istio.mesh.v1alpha1.MeshConfig.outbound_traffic_policy', index=19,
      number=17, type=11, cpp_type=10, label=1,
      has_default_value=False, default_value=None,
      message_type=None, enum_type=None, containing_type=None,
      is_extension=False, extension_scope=None,
      options=None, file=DESCRIPTOR),
    _descriptor.FieldDescriptor(
      name='enable_client_side_policy_check', full_name='istio.mesh.v1alpha1.MeshConfig.enable_client_side_policy_check', index=20,
      number=19, type=8, cpp_type=7, label=1,
      has_default_value=False, default_value=False,
      message_type=None, enum_type=None, containing_type=None,
      is_extension=False, extension_scope=None,
      options=None, file=DESCRIPTOR),
    _descriptor.FieldDescriptor(
      name='sds_uds_path', full_name='istio.mesh.v1alpha1.MeshConfig.sds_uds_path', index=21,
      number=20, type=9, cpp_type=9, label=1,
      has_default_value=False, default_value=_b("").decode('utf-8'),
      message_type=None, enum_type=None, containing_type=None,
      is_extension=False, extension_scope=None,
      options=None, file=DESCRIPTOR),
    _descriptor.FieldDescriptor(
      name='sds_refresh_delay', full_name='istio.mesh.v1alpha1.MeshConfig.sds_refresh_delay', index=22,
      number=21, type=11, cpp_type=10, label=1,
      has_default_value=False, default_value=None,
      message_type=None, enum_type=None, containing_type=None,
      is_extension=False, extension_scope=None,
      options=_descriptor._ParseOptions(descriptor_pb2.FieldOptions(), _b('\030\001')), file=DESCRIPTOR),
    _descriptor.FieldDescriptor(
      name='config_sources', full_name='istio.mesh.v1alpha1.MeshConfig.config_sources', index=23,
      number=22, type=11, cpp_type=10, label=3,
      has_default_value=False, default_value=[],
      message_type=None, enum_type=None, containing_type=None,
      is_extension=False, extension_scope=None,
      options=None, file=DESCRIPTOR),
    _descriptor.FieldDescriptor(
      name='enable_sds_token_mount', full_name='istio.mesh.v1alpha1.MeshConfig.enable_sds_token_mount', index=24,
      number=23, type=8, cpp_type=7, label=1,
      has_default_value=False, default_value=False,
      message_type=None, enum_type=None, containing_type=None,
      is_extension=False, extension_scope=None,
      options=None, file=DESCRIPTOR),
    _descriptor.FieldDescriptor(
<<<<<<< HEAD
      name='trust_domain', full_name='istio.mesh.v1alpha1.MeshConfig.trust_domain', index=25,
=======
      name='sds_use_k8s_sa_jwt', full_name='istio.mesh.v1alpha1.MeshConfig.sds_use_k8s_sa_jwt', index=25,
      number=30, type=8, cpp_type=7, label=1,
      has_default_value=False, default_value=False,
      message_type=None, enum_type=None, containing_type=None,
      is_extension=False, extension_scope=None,
      options=None, file=DESCRIPTOR),
    _descriptor.FieldDescriptor(
      name='trust_domain', full_name='istio.mesh.v1alpha1.MeshConfig.trust_domain', index=26,
>>>>>>> 7ede847f
      number=26, type=9, cpp_type=9, label=1,
      has_default_value=False, default_value=_b("").decode('utf-8'),
      message_type=None, enum_type=None, containing_type=None,
      is_extension=False, extension_scope=None,
      options=None, file=DESCRIPTOR),
    _descriptor.FieldDescriptor(
<<<<<<< HEAD
      name='default_service_dependency', full_name='istio.mesh.v1alpha1.MeshConfig.default_service_dependency', index=26,
=======
      name='default_service_dependency', full_name='istio.mesh.v1alpha1.MeshConfig.default_service_dependency', index=27,
>>>>>>> 7ede847f
      number=29, type=11, cpp_type=10, label=1,
      has_default_value=False, default_value=None,
      message_type=None, enum_type=None, containing_type=None,
      is_extension=False, extension_scope=None,
      options=None, file=DESCRIPTOR),
  ],
  extensions=[
  ],
  nested_types=[_MESHCONFIG_OUTBOUNDTRAFFICPOLICY, _MESHCONFIG_DEFAULTSERVICEDEPENDENCY, ],
  enum_types=[
    _MESHCONFIG_INGRESSCONTROLLERMODE,
    _MESHCONFIG_AUTHPOLICY,
    _MESHCONFIG_ACCESSLOGENCODING,
  ],
  options=None,
  is_extendable=False,
  syntax='proto3',
  extension_ranges=[],
  oneofs=[
  ],
  serialized_start=155,
<<<<<<< HEAD
  serialized_end=1938,
=======
  serialized_end=1950,
>>>>>>> 7ede847f
)


_CONFIGSOURCE = _descriptor.Descriptor(
  name='ConfigSource',
  full_name='istio.mesh.v1alpha1.ConfigSource',
  filename=None,
  file=DESCRIPTOR,
  containing_type=None,
  fields=[
    _descriptor.FieldDescriptor(
      name='address', full_name='istio.mesh.v1alpha1.ConfigSource.address', index=0,
      number=1, type=9, cpp_type=9, label=1,
      has_default_value=False, default_value=_b("").decode('utf-8'),
      message_type=None, enum_type=None, containing_type=None,
      is_extension=False, extension_scope=None,
      options=None, file=DESCRIPTOR),
    _descriptor.FieldDescriptor(
      name='tls_settings', full_name='istio.mesh.v1alpha1.ConfigSource.tls_settings', index=1,
      number=2, type=11, cpp_type=10, label=1,
      has_default_value=False, default_value=None,
      message_type=None, enum_type=None, containing_type=None,
      is_extension=False, extension_scope=None,
      options=None, file=DESCRIPTOR),
  ],
  extensions=[
  ],
  nested_types=[],
  enum_types=[
  ],
  options=None,
  is_extendable=False,
  syntax='proto3',
  extension_ranges=[],
  oneofs=[
  ],
<<<<<<< HEAD
  serialized_start=1940,
  serialized_end=2033,
=======
  serialized_start=1952,
  serialized_end=2045,
>>>>>>> 7ede847f
)

_MESHCONFIG_OUTBOUNDTRAFFICPOLICY.fields_by_name['mode'].enum_type = _MESHCONFIG_OUTBOUNDTRAFFICPOLICY_MODE
_MESHCONFIG_OUTBOUNDTRAFFICPOLICY.containing_type = _MESHCONFIG
_MESHCONFIG_OUTBOUNDTRAFFICPOLICY_MODE.containing_type = _MESHCONFIG_OUTBOUNDTRAFFICPOLICY
_MESHCONFIG_DEFAULTSERVICEDEPENDENCY.fields_by_name['import_mode'].enum_type = _MESHCONFIG_DEFAULTSERVICEDEPENDENCY_MODE
_MESHCONFIG_DEFAULTSERVICEDEPENDENCY.containing_type = _MESHCONFIG
_MESHCONFIG_DEFAULTSERVICEDEPENDENCY_MODE.containing_type = _MESHCONFIG_DEFAULTSERVICEDEPENDENCY
_MESHCONFIG.fields_by_name['connect_timeout'].message_type = google_dot_protobuf_dot_duration__pb2._DURATION
_MESHCONFIG.fields_by_name['tcp_keepalive'].message_type = networking_dot_v1alpha3_dot_destination__rule__pb2._CONNECTIONPOOLSETTINGS_TCPSETTINGS_TCPKEEPALIVE
_MESHCONFIG.fields_by_name['ingress_controller_mode'].enum_type = _MESHCONFIG_INGRESSCONTROLLERMODE
_MESHCONFIG.fields_by_name['auth_policy'].enum_type = _MESHCONFIG_AUTHPOLICY
_MESHCONFIG.fields_by_name['rds_refresh_delay'].message_type = google_dot_protobuf_dot_duration__pb2._DURATION
_MESHCONFIG.fields_by_name['access_log_encoding'].enum_type = _MESHCONFIG_ACCESSLOGENCODING
_MESHCONFIG.fields_by_name['default_config'].message_type = mesh_dot_v1alpha1_dot_proxy__pb2._PROXYCONFIG
_MESHCONFIG.fields_by_name['outbound_traffic_policy'].message_type = _MESHCONFIG_OUTBOUNDTRAFFICPOLICY
_MESHCONFIG.fields_by_name['sds_refresh_delay'].message_type = google_dot_protobuf_dot_duration__pb2._DURATION
_MESHCONFIG.fields_by_name['config_sources'].message_type = _CONFIGSOURCE
_MESHCONFIG.fields_by_name['default_service_dependency'].message_type = _MESHCONFIG_DEFAULTSERVICEDEPENDENCY
_MESHCONFIG_INGRESSCONTROLLERMODE.containing_type = _MESHCONFIG
_MESHCONFIG_AUTHPOLICY.containing_type = _MESHCONFIG
_MESHCONFIG_ACCESSLOGENCODING.containing_type = _MESHCONFIG
_CONFIGSOURCE.fields_by_name['tls_settings'].message_type = networking_dot_v1alpha3_dot_destination__rule__pb2._TLSSETTINGS
DESCRIPTOR.message_types_by_name['MeshConfig'] = _MESHCONFIG
DESCRIPTOR.message_types_by_name['ConfigSource'] = _CONFIGSOURCE
_sym_db.RegisterFileDescriptor(DESCRIPTOR)

MeshConfig = _reflection.GeneratedProtocolMessageType('MeshConfig', (_message.Message,), dict(

  OutboundTrafficPolicy = _reflection.GeneratedProtocolMessageType('OutboundTrafficPolicy', (_message.Message,), dict(
    DESCRIPTOR = _MESHCONFIG_OUTBOUNDTRAFFICPOLICY,
    __module__ = 'mesh.v1alpha1.config_pb2'
    # @@protoc_insertion_point(class_scope:istio.mesh.v1alpha1.MeshConfig.OutboundTrafficPolicy)
    ))
  ,

  DefaultServiceDependency = _reflection.GeneratedProtocolMessageType('DefaultServiceDependency', (_message.Message,), dict(
    DESCRIPTOR = _MESHCONFIG_DEFAULTSERVICEDEPENDENCY,
    __module__ = 'mesh.v1alpha1.config_pb2'
    # @@protoc_insertion_point(class_scope:istio.mesh.v1alpha1.MeshConfig.DefaultServiceDependency)
    ))
  ,
  DESCRIPTOR = _MESHCONFIG,
  __module__ = 'mesh.v1alpha1.config_pb2'
  # @@protoc_insertion_point(class_scope:istio.mesh.v1alpha1.MeshConfig)
  ))
_sym_db.RegisterMessage(MeshConfig)
_sym_db.RegisterMessage(MeshConfig.OutboundTrafficPolicy)
_sym_db.RegisterMessage(MeshConfig.DefaultServiceDependency)

ConfigSource = _reflection.GeneratedProtocolMessageType('ConfigSource', (_message.Message,), dict(
  DESCRIPTOR = _CONFIGSOURCE,
  __module__ = 'mesh.v1alpha1.config_pb2'
  # @@protoc_insertion_point(class_scope:istio.mesh.v1alpha1.ConfigSource)
  ))
_sym_db.RegisterMessage(ConfigSource)


DESCRIPTOR.has_options = True
DESCRIPTOR._options = _descriptor._ParseOptions(descriptor_pb2.FileOptions(), _b('Z\032istio.io/api/mesh/v1alpha1'))
_MESHCONFIG_OUTBOUNDTRAFFICPOLICY_MODE.values_by_name["VIRTUAL_SERVICE_ONLY"].has_options = True
_MESHCONFIG_OUTBOUNDTRAFFICPOLICY_MODE.values_by_name["VIRTUAL_SERVICE_ONLY"]._options = _descriptor._ParseOptions(descriptor_pb2.EnumValueOptions(), _b('\010\001'))
_MESHCONFIG.fields_by_name['auth_policy'].has_options = True
_MESHCONFIG.fields_by_name['auth_policy']._options = _descriptor._ParseOptions(descriptor_pb2.FieldOptions(), _b('\030\001'))
_MESHCONFIG.fields_by_name['rds_refresh_delay'].has_options = True
_MESHCONFIG.fields_by_name['rds_refresh_delay']._options = _descriptor._ParseOptions(descriptor_pb2.FieldOptions(), _b('\030\001'))
_MESHCONFIG.fields_by_name['mixer_address'].has_options = True
_MESHCONFIG.fields_by_name['mixer_address']._options = _descriptor._ParseOptions(descriptor_pb2.FieldOptions(), _b('\030\001'))
_MESHCONFIG.fields_by_name['sds_refresh_delay'].has_options = True
_MESHCONFIG.fields_by_name['sds_refresh_delay']._options = _descriptor._ParseOptions(descriptor_pb2.FieldOptions(), _b('\030\001'))
# @@protoc_insertion_point(module_scope)<|MERGE_RESOLUTION|>--- conflicted
+++ resolved
@@ -22,11 +22,7 @@
   name='mesh/v1alpha1/config.proto',
   package='istio.mesh.v1alpha1',
   syntax='proto3',
-<<<<<<< HEAD
-  serialized_pb=_b('\n\x1amesh/v1alpha1/config.proto\x12\x13istio.mesh.v1alpha1\x1a\x1egoogle/protobuf/duration.proto\x1a\x19mesh/v1alpha1/proxy.proto\x1a*networking/v1alpha3/destination_rule.proto\"\xf7\r\n\nMeshConfig\x12\x1a\n\x12mixer_check_server\x18\x01 \x01(\t\x12\x1b\n\x13mixer_report_server\x18\x02 \x01(\t\x12\x1d\n\x15\x64isable_policy_checks\x18\x03 \x01(\x08\x12\x1e\n\x16policy_check_fail_open\x18\x19 \x01(\x08\x12\x19\n\x11proxy_listen_port\x18\x04 \x01(\x05\x12\x17\n\x0fproxy_http_port\x18\x05 \x01(\x05\x12\x32\n\x0f\x63onnect_timeout\x18\x06 \x01(\x0b\x32\x19.google.protobuf.Duration\x12\x61\n\rtcp_keepalive\x18\x1c \x01(\x0b\x32J.istio.networking.v1alpha3.ConnectionPoolSettings.TCPSettings.TcpKeepalive\x12\x15\n\ringress_class\x18\x07 \x01(\t\x12\x17\n\x0fingress_service\x18\x08 \x01(\t\x12V\n\x17ingress_controller_mode\x18\t \x01(\x0e\x32\x35.istio.mesh.v1alpha1.MeshConfig.IngressControllerMode\x12\x43\n\x0b\x61uth_policy\x18\n \x01(\x0e\x32*.istio.mesh.v1alpha1.MeshConfig.AuthPolicyB\x02\x18\x01\x12\x38\n\x11rds_refresh_delay\x18\x0b \x01(\x0b\x32\x19.google.protobuf.DurationB\x02\x18\x01\x12\x16\n\x0e\x65nable_tracing\x18\x0c \x01(\x08\x12\x17\n\x0f\x61\x63\x63\x65ss_log_file\x18\r \x01(\t\x12\x19\n\x11\x61\x63\x63\x65ss_log_format\x18\x18 \x01(\t\x12N\n\x13\x61\x63\x63\x65ss_log_encoding\x18\x1b \x01(\x0e\x32\x31.istio.mesh.v1alpha1.MeshConfig.AccessLogEncoding\x12\x38\n\x0e\x64\x65\x66\x61ult_config\x18\x0e \x01(\x0b\x32 .istio.mesh.v1alpha1.ProxyConfig\x12\x19\n\rmixer_address\x18\x10 \x01(\tB\x02\x18\x01\x12Z\n\x17outbound_traffic_policy\x18\x11 \x01(\x0b\x32\x35.istio.mesh.v1alpha1.MeshConfig.OutboundTrafficPolicyB\x02\x18\x01\x12\'\n\x1f\x65nable_client_side_policy_check\x18\x13 \x01(\x08\x12\x14\n\x0csds_uds_path\x18\x14 \x01(\t\x12\x38\n\x11sds_refresh_delay\x18\x15 \x01(\x0b\x32\x19.google.protobuf.DurationB\x02\x18\x01\x12\x39\n\x0e\x63onfig_sources\x18\x16 \x03(\x0b\x32!.istio.mesh.v1alpha1.ConfigSource\x12\x1e\n\x16\x65nable_sds_token_mount\x18\x17 \x01(\x08\x12\x14\n\x0ctrust_domain\x18\x1a \x01(\t\x12\\\n\x1a\x64\x65\x66\x61ult_service_dependency\x18\x1d \x01(\x0b\x32\x38.istio.mesh.v1alpha1.MeshConfig.DefaultServiceDependency\x1a\xb5\x01\n\x15OutboundTrafficPolicy\x12L\n\x04mode\x18\x01 \x01(\x0e\x32:.istio.mesh.v1alpha1.MeshConfig.OutboundTrafficPolicy.ModeB\x02\x18\x01\"N\n\x04Mode\x12\x15\n\rREGISTRY_ONLY\x10\x00\x1a\x02\x08\x01\x12\x11\n\tALLOW_ANY\x10\x01\x1a\x02\x08\x01\x12\x1c\n\x14VIRTUAL_SERVICE_ONLY\x10\x02\x1a\x02\x08\x01\x1a\xb9\x01\n\x18\x44\x65\x66\x61ultServiceDependency\x12R\n\x0bimport_mode\x18\x01 \x01(\x0e\x32=.istio.mesh.v1alpha1.MeshConfig.DefaultServiceDependency.Mode\x12\x19\n\x11import_namespaces\x18\x02 \x03(\t\".\n\x04Mode\x12\x12\n\x0e\x41LL_NAMESPACES\x10\x00\x12\x12\n\x0eSAME_NAMESPACE\x10\x01\"9\n\x15IngressControllerMode\x12\x07\n\x03OFF\x10\x00\x12\x0b\n\x07\x44\x45\x46\x41ULT\x10\x01\x12\n\n\x06STRICT\x10\x02\"&\n\nAuthPolicy\x12\x08\n\x04NONE\x10\x00\x12\x0e\n\nMUTUAL_TLS\x10\x01\"\'\n\x11\x41\x63\x63\x65ssLogEncoding\x12\x08\n\x04TEXT\x10\x00\x12\x08\n\x04JSON\x10\x01J\x04\x08\x0f\x10\x10J\x04\x08\x12\x10\x13\"]\n\x0c\x43onfigSource\x12\x0f\n\x07\x61\x64\x64ress\x18\x01 \x01(\t\x12<\n\x0ctls_settings\x18\x02 \x01(\x0b\x32&.istio.networking.v1alpha3.TLSSettingsB\x1cZ\x1aistio.io/api/mesh/v1alpha1b\x06proto3')
-=======
-  serialized_pb=_b('\n\x1amesh/v1alpha1/config.proto\x12\x13istio.mesh.v1alpha1\x1a\x1egoogle/protobuf/duration.proto\x1a\x19mesh/v1alpha1/proxy.proto\x1a*networking/v1alpha3/destination_rule.proto\"\x83\x0e\n\nMeshConfig\x12\x1a\n\x12mixer_check_server\x18\x01 \x01(\t\x12\x1b\n\x13mixer_report_server\x18\x02 \x01(\t\x12\x1d\n\x15\x64isable_policy_checks\x18\x03 \x01(\x08\x12\x1e\n\x16policy_check_fail_open\x18\x19 \x01(\x08\x12\x19\n\x11proxy_listen_port\x18\x04 \x01(\x05\x12\x17\n\x0fproxy_http_port\x18\x05 \x01(\x05\x12\x32\n\x0f\x63onnect_timeout\x18\x06 \x01(\x0b\x32\x19.google.protobuf.Duration\x12\x61\n\rtcp_keepalive\x18\x1c \x01(\x0b\x32J.istio.networking.v1alpha3.ConnectionPoolSettings.TCPSettings.TcpKeepalive\x12\x15\n\ringress_class\x18\x07 \x01(\t\x12\x17\n\x0fingress_service\x18\x08 \x01(\t\x12V\n\x17ingress_controller_mode\x18\t \x01(\x0e\x32\x35.istio.mesh.v1alpha1.MeshConfig.IngressControllerMode\x12\x43\n\x0b\x61uth_policy\x18\n \x01(\x0e\x32*.istio.mesh.v1alpha1.MeshConfig.AuthPolicyB\x02\x18\x01\x12\x38\n\x11rds_refresh_delay\x18\x0b \x01(\x0b\x32\x19.google.protobuf.DurationB\x02\x18\x01\x12\x16\n\x0e\x65nable_tracing\x18\x0c \x01(\x08\x12\x17\n\x0f\x61\x63\x63\x65ss_log_file\x18\r \x01(\t\x12\x19\n\x11\x61\x63\x63\x65ss_log_format\x18\x18 \x01(\t\x12N\n\x13\x61\x63\x63\x65ss_log_encoding\x18\x1b \x01(\x0e\x32\x31.istio.mesh.v1alpha1.MeshConfig.AccessLogEncoding\x12\x38\n\x0e\x64\x65\x66\x61ult_config\x18\x0e \x01(\x0b\x32 .istio.mesh.v1alpha1.ProxyConfig\x12\x19\n\rmixer_address\x18\x10 \x01(\tB\x02\x18\x01\x12V\n\x17outbound_traffic_policy\x18\x11 \x01(\x0b\x32\x35.istio.mesh.v1alpha1.MeshConfig.OutboundTrafficPolicy\x12\'\n\x1f\x65nable_client_side_policy_check\x18\x13 \x01(\x08\x12\x14\n\x0csds_uds_path\x18\x14 \x01(\t\x12\x38\n\x11sds_refresh_delay\x18\x15 \x01(\x0b\x32\x19.google.protobuf.DurationB\x02\x18\x01\x12\x39\n\x0e\x63onfig_sources\x18\x16 \x03(\x0b\x32!.istio.mesh.v1alpha1.ConfigSource\x12\x1e\n\x16\x65nable_sds_token_mount\x18\x17 \x01(\x08\x12\x1a\n\x12sds_use_k8s_sa_jwt\x18\x1e \x01(\x08\x12\x14\n\x0ctrust_domain\x18\x1a \x01(\t\x12\\\n\x1a\x64\x65\x66\x61ult_service_dependency\x18\x1d \x01(\x0b\x32\x38.istio.mesh.v1alpha1.MeshConfig.DefaultServiceDependency\x1a\xa9\x01\n\x15OutboundTrafficPolicy\x12H\n\x04mode\x18\x01 \x01(\x0e\x32:.istio.mesh.v1alpha1.MeshConfig.OutboundTrafficPolicy.Mode\"F\n\x04Mode\x12\x11\n\rREGISTRY_ONLY\x10\x00\x12\r\n\tALLOW_ANY\x10\x01\x12\x1c\n\x14VIRTUAL_SERVICE_ONLY\x10\x02\x1a\x02\x08\x01\x1a\xb9\x01\n\x18\x44\x65\x66\x61ultServiceDependency\x12R\n\x0bimport_mode\x18\x01 \x01(\x0e\x32=.istio.mesh.v1alpha1.MeshConfig.DefaultServiceDependency.Mode\x12\x19\n\x11import_namespaces\x18\x02 \x03(\t\".\n\x04Mode\x12\x12\n\x0e\x41LL_NAMESPACES\x10\x00\x12\x12\n\x0eSAME_NAMESPACE\x10\x01\"9\n\x15IngressControllerMode\x12\x07\n\x03OFF\x10\x00\x12\x0b\n\x07\x44\x45\x46\x41ULT\x10\x01\x12\n\n\x06STRICT\x10\x02\"&\n\nAuthPolicy\x12\x08\n\x04NONE\x10\x00\x12\x0e\n\nMUTUAL_TLS\x10\x01\"\'\n\x11\x41\x63\x63\x65ssLogEncoding\x12\x08\n\x04TEXT\x10\x00\x12\x08\n\x04JSON\x10\x01J\x04\x08\x0f\x10\x10J\x04\x08\x12\x10\x13\"]\n\x0c\x43onfigSource\x12\x0f\n\x07\x61\x64\x64ress\x18\x01 \x01(\t\x12<\n\x0ctls_settings\x18\x02 \x01(\x0b\x32&.istio.networking.v1alpha3.TLSSettingsB\x1cZ\x1aistio.io/api/mesh/v1alpha1b\x06proto3')
->>>>>>> 7ede847f
+  serialized_pb=_b('\n\x1amesh/v1alpha1/config.proto\x12\x13istio.mesh.v1alpha1\x1a\x1egoogle/protobuf/duration.proto\x1a\x19mesh/v1alpha1/proxy.proto\x1a*networking/v1alpha3/destination_rule.proto\"\x96\x0c\n\nMeshConfig\x12\x1a\n\x12mixer_check_server\x18\x01 \x01(\t\x12\x1b\n\x13mixer_report_server\x18\x02 \x01(\t\x12\x1d\n\x15\x64isable_policy_checks\x18\x03 \x01(\x08\x12\x1e\n\x16policy_check_fail_open\x18\x19 \x01(\x08\x12-\n%sidecar_to_telemetry_session_affinity\x18\x1e \x01(\x08\x12\x19\n\x11proxy_listen_port\x18\x04 \x01(\x05\x12\x17\n\x0fproxy_http_port\x18\x05 \x01(\x05\x12\x32\n\x0f\x63onnect_timeout\x18\x06 \x01(\x0b\x32\x19.google.protobuf.Duration\x12\x61\n\rtcp_keepalive\x18\x1c \x01(\x0b\x32J.istio.networking.v1alpha3.ConnectionPoolSettings.TCPSettings.TcpKeepalive\x12\x15\n\ringress_class\x18\x07 \x01(\t\x12\x17\n\x0fingress_service\x18\x08 \x01(\t\x12V\n\x17ingress_controller_mode\x18\t \x01(\x0e\x32\x35.istio.mesh.v1alpha1.MeshConfig.IngressControllerMode\x12\x43\n\x0b\x61uth_policy\x18\n \x01(\x0e\x32*.istio.mesh.v1alpha1.MeshConfig.AuthPolicyB\x02\x18\x01\x12\x38\n\x11rds_refresh_delay\x18\x0b \x01(\x0b\x32\x19.google.protobuf.DurationB\x02\x18\x01\x12\x16\n\x0e\x65nable_tracing\x18\x0c \x01(\x08\x12\x17\n\x0f\x61\x63\x63\x65ss_log_file\x18\r \x01(\t\x12\x19\n\x11\x61\x63\x63\x65ss_log_format\x18\x18 \x01(\t\x12N\n\x13\x61\x63\x63\x65ss_log_encoding\x18\x1b \x01(\x0e\x32\x31.istio.mesh.v1alpha1.MeshConfig.AccessLogEncoding\x12\x38\n\x0e\x64\x65\x66\x61ult_config\x18\x0e \x01(\x0b\x32 .istio.mesh.v1alpha1.ProxyConfig\x12\x19\n\rmixer_address\x18\x10 \x01(\tB\x02\x18\x01\x12V\n\x17outbound_traffic_policy\x18\x11 \x01(\x0b\x32\x35.istio.mesh.v1alpha1.MeshConfig.OutboundTrafficPolicy\x12\'\n\x1f\x65nable_client_side_policy_check\x18\x13 \x01(\x08\x12\x14\n\x0csds_uds_path\x18\x14 \x01(\t\x12\x38\n\x11sds_refresh_delay\x18\x15 \x01(\x0b\x32\x19.google.protobuf.DurationB\x02\x18\x01\x12\x39\n\x0e\x63onfig_sources\x18\x16 \x03(\x0b\x32!.istio.mesh.v1alpha1.ConfigSource\x12\x1e\n\x16\x65nable_sds_token_mount\x18\x17 \x01(\x08\x12\x1a\n\x12sds_use_k8s_sa_jwt\x18\x1d \x01(\x08\x12\x14\n\x0ctrust_domain\x18\x1a \x01(\t\x1a\xa7\x01\n\x15OutboundTrafficPolicy\x12H\n\x04mode\x18\x01 \x01(\x0e\x32:.istio.mesh.v1alpha1.MeshConfig.OutboundTrafficPolicy.Mode\"D\n\x04Mode\x12\x11\n\rREGISTRY_ONLY\x10\x00\x12\r\n\tALLOW_ANY\x10\x01\"\x04\x08\x02\x10\x02*\x14VIRTUAL_SERVICE_ONLY\"9\n\x15IngressControllerMode\x12\x07\n\x03OFF\x10\x00\x12\x0b\n\x07\x44\x45\x46\x41ULT\x10\x01\x12\n\n\x06STRICT\x10\x02\"&\n\nAuthPolicy\x12\x08\n\x04NONE\x10\x00\x12\x0e\n\nMUTUAL_TLS\x10\x01\"\'\n\x11\x41\x63\x63\x65ssLogEncoding\x12\x08\n\x04TEXT\x10\x00\x12\x08\n\x04JSON\x10\x01J\x04\x08\x0f\x10\x10J\x04\x08\x12\x10\x13\"]\n\x0c\x43onfigSource\x12\x0f\n\x07\x61\x64\x64ress\x18\x01 \x01(\t\x12<\n\x0ctls_settings\x18\x02 \x01(\x0b\x32&.istio.networking.v1alpha3.TLSSettingsB\x1cZ\x1aistio.io/api/mesh/v1alpha1b\x06proto3')
   ,
   dependencies=[google_dot_protobuf_dot_duration__pb2.DESCRIPTOR,mesh_dot_v1alpha1_dot_proxy__pb2.DESCRIPTOR,networking_dot_v1alpha3_dot_destination__rule__pb2.DESCRIPTOR,])
 
@@ -46,49 +42,13 @@
       name='ALLOW_ANY', index=1, number=1,
       options=None,
       type=None),
-    _descriptor.EnumValueDescriptor(
-      name='VIRTUAL_SERVICE_ONLY', index=2, number=2,
-      options=_descriptor._ParseOptions(descriptor_pb2.EnumValueOptions(), _b('\010\001')),
-      type=None),
-  ],
-  containing_type=None,
-  options=None,
-<<<<<<< HEAD
-  serialized_start=1520,
-  serialized_end=1598,
-=======
-  serialized_start=1540,
-  serialized_end=1610,
->>>>>>> 7ede847f
+  ],
+  containing_type=None,
+  options=None,
+  serialized_start=1493,
+  serialized_end=1561,
 )
 _sym_db.RegisterEnumDescriptor(_MESHCONFIG_OUTBOUNDTRAFFICPOLICY_MODE)
-
-_MESHCONFIG_DEFAULTSERVICEDEPENDENCY_MODE = _descriptor.EnumDescriptor(
-  name='Mode',
-  full_name='istio.mesh.v1alpha1.MeshConfig.DefaultServiceDependency.Mode',
-  filename=None,
-  file=DESCRIPTOR,
-  values=[
-    _descriptor.EnumValueDescriptor(
-      name='ALL_NAMESPACES', index=0, number=0,
-      options=None,
-      type=None),
-    _descriptor.EnumValueDescriptor(
-      name='SAME_NAMESPACE', index=1, number=1,
-      options=None,
-      type=None),
-  ],
-  containing_type=None,
-  options=None,
-<<<<<<< HEAD
-  serialized_start=1740,
-  serialized_end=1786,
-=======
-  serialized_start=1752,
-  serialized_end=1798,
->>>>>>> 7ede847f
-)
-_sym_db.RegisterEnumDescriptor(_MESHCONFIG_DEFAULTSERVICEDEPENDENCY_MODE)
 
 _MESHCONFIG_INGRESSCONTROLLERMODE = _descriptor.EnumDescriptor(
   name='IngressControllerMode',
@@ -111,13 +71,8 @@
   ],
   containing_type=None,
   options=None,
-<<<<<<< HEAD
-  serialized_start=1788,
-  serialized_end=1845,
-=======
-  serialized_start=1800,
-  serialized_end=1857,
->>>>>>> 7ede847f
+  serialized_start=1563,
+  serialized_end=1620,
 )
 _sym_db.RegisterEnumDescriptor(_MESHCONFIG_INGRESSCONTROLLERMODE)
 
@@ -138,13 +93,8 @@
   ],
   containing_type=None,
   options=None,
-<<<<<<< HEAD
-  serialized_start=1847,
-  serialized_end=1885,
-=======
-  serialized_start=1859,
-  serialized_end=1897,
->>>>>>> 7ede847f
+  serialized_start=1622,
+  serialized_end=1660,
 )
 _sym_db.RegisterEnumDescriptor(_MESHCONFIG_AUTHPOLICY)
 
@@ -165,13 +115,8 @@
   ],
   containing_type=None,
   options=None,
-<<<<<<< HEAD
-  serialized_start=1887,
-  serialized_end=1926,
-=======
-  serialized_start=1899,
-  serialized_end=1938,
->>>>>>> 7ede847f
+  serialized_start=1662,
+  serialized_end=1701,
 )
 _sym_db.RegisterEnumDescriptor(_MESHCONFIG_ACCESSLOGENCODING)
 
@@ -203,42 +148,221 @@
   extension_ranges=[],
   oneofs=[
   ],
-<<<<<<< HEAD
-  serialized_start=1417,
-  serialized_end=1598,
-=======
-  serialized_start=1441,
-  serialized_end=1610,
->>>>>>> 7ede847f
-)
-
-_MESHCONFIG_DEFAULTSERVICEDEPENDENCY = _descriptor.Descriptor(
-  name='DefaultServiceDependency',
-  full_name='istio.mesh.v1alpha1.MeshConfig.DefaultServiceDependency',
+  serialized_start=1394,
+  serialized_end=1561,
+)
+
+_MESHCONFIG = _descriptor.Descriptor(
+  name='MeshConfig',
+  full_name='istio.mesh.v1alpha1.MeshConfig',
   filename=None,
   file=DESCRIPTOR,
   containing_type=None,
   fields=[
     _descriptor.FieldDescriptor(
-      name='import_mode', full_name='istio.mesh.v1alpha1.MeshConfig.DefaultServiceDependency.import_mode', index=0,
-      number=1, type=14, cpp_type=8, label=1,
-      has_default_value=False, default_value=0,
-      message_type=None, enum_type=None, containing_type=None,
-      is_extension=False, extension_scope=None,
-      options=None, file=DESCRIPTOR),
-    _descriptor.FieldDescriptor(
-      name='import_namespaces', full_name='istio.mesh.v1alpha1.MeshConfig.DefaultServiceDependency.import_namespaces', index=1,
-      number=2, type=9, cpp_type=9, label=3,
+      name='mixer_check_server', full_name='istio.mesh.v1alpha1.MeshConfig.mixer_check_server', index=0,
+      number=1, type=9, cpp_type=9, label=1,
+      has_default_value=False, default_value=_b("").decode('utf-8'),
+      message_type=None, enum_type=None, containing_type=None,
+      is_extension=False, extension_scope=None,
+      options=None, file=DESCRIPTOR),
+    _descriptor.FieldDescriptor(
+      name='mixer_report_server', full_name='istio.mesh.v1alpha1.MeshConfig.mixer_report_server', index=1,
+      number=2, type=9, cpp_type=9, label=1,
+      has_default_value=False, default_value=_b("").decode('utf-8'),
+      message_type=None, enum_type=None, containing_type=None,
+      is_extension=False, extension_scope=None,
+      options=None, file=DESCRIPTOR),
+    _descriptor.FieldDescriptor(
+      name='disable_policy_checks', full_name='istio.mesh.v1alpha1.MeshConfig.disable_policy_checks', index=2,
+      number=3, type=8, cpp_type=7, label=1,
+      has_default_value=False, default_value=False,
+      message_type=None, enum_type=None, containing_type=None,
+      is_extension=False, extension_scope=None,
+      options=None, file=DESCRIPTOR),
+    _descriptor.FieldDescriptor(
+      name='policy_check_fail_open', full_name='istio.mesh.v1alpha1.MeshConfig.policy_check_fail_open', index=3,
+      number=25, type=8, cpp_type=7, label=1,
+      has_default_value=False, default_value=False,
+      message_type=None, enum_type=None, containing_type=None,
+      is_extension=False, extension_scope=None,
+      options=None, file=DESCRIPTOR),
+    _descriptor.FieldDescriptor(
+      name='sidecar_to_telemetry_session_affinity', full_name='istio.mesh.v1alpha1.MeshConfig.sidecar_to_telemetry_session_affinity', index=4,
+      number=30, type=8, cpp_type=7, label=1,
+      has_default_value=False, default_value=False,
+      message_type=None, enum_type=None, containing_type=None,
+      is_extension=False, extension_scope=None,
+      options=None, file=DESCRIPTOR),
+    _descriptor.FieldDescriptor(
+      name='proxy_listen_port', full_name='istio.mesh.v1alpha1.MeshConfig.proxy_listen_port', index=5,
+      number=4, type=5, cpp_type=1, label=1,
+      has_default_value=False, default_value=0,
+      message_type=None, enum_type=None, containing_type=None,
+      is_extension=False, extension_scope=None,
+      options=None, file=DESCRIPTOR),
+    _descriptor.FieldDescriptor(
+      name='proxy_http_port', full_name='istio.mesh.v1alpha1.MeshConfig.proxy_http_port', index=6,
+      number=5, type=5, cpp_type=1, label=1,
+      has_default_value=False, default_value=0,
+      message_type=None, enum_type=None, containing_type=None,
+      is_extension=False, extension_scope=None,
+      options=None, file=DESCRIPTOR),
+    _descriptor.FieldDescriptor(
+      name='connect_timeout', full_name='istio.mesh.v1alpha1.MeshConfig.connect_timeout', index=7,
+      number=6, type=11, cpp_type=10, label=1,
+      has_default_value=False, default_value=None,
+      message_type=None, enum_type=None, containing_type=None,
+      is_extension=False, extension_scope=None,
+      options=None, file=DESCRIPTOR),
+    _descriptor.FieldDescriptor(
+      name='tcp_keepalive', full_name='istio.mesh.v1alpha1.MeshConfig.tcp_keepalive', index=8,
+      number=28, type=11, cpp_type=10, label=1,
+      has_default_value=False, default_value=None,
+      message_type=None, enum_type=None, containing_type=None,
+      is_extension=False, extension_scope=None,
+      options=None, file=DESCRIPTOR),
+    _descriptor.FieldDescriptor(
+      name='ingress_class', full_name='istio.mesh.v1alpha1.MeshConfig.ingress_class', index=9,
+      number=7, type=9, cpp_type=9, label=1,
+      has_default_value=False, default_value=_b("").decode('utf-8'),
+      message_type=None, enum_type=None, containing_type=None,
+      is_extension=False, extension_scope=None,
+      options=None, file=DESCRIPTOR),
+    _descriptor.FieldDescriptor(
+      name='ingress_service', full_name='istio.mesh.v1alpha1.MeshConfig.ingress_service', index=10,
+      number=8, type=9, cpp_type=9, label=1,
+      has_default_value=False, default_value=_b("").decode('utf-8'),
+      message_type=None, enum_type=None, containing_type=None,
+      is_extension=False, extension_scope=None,
+      options=None, file=DESCRIPTOR),
+    _descriptor.FieldDescriptor(
+      name='ingress_controller_mode', full_name='istio.mesh.v1alpha1.MeshConfig.ingress_controller_mode', index=11,
+      number=9, type=14, cpp_type=8, label=1,
+      has_default_value=False, default_value=0,
+      message_type=None, enum_type=None, containing_type=None,
+      is_extension=False, extension_scope=None,
+      options=None, file=DESCRIPTOR),
+    _descriptor.FieldDescriptor(
+      name='auth_policy', full_name='istio.mesh.v1alpha1.MeshConfig.auth_policy', index=12,
+      number=10, type=14, cpp_type=8, label=1,
+      has_default_value=False, default_value=0,
+      message_type=None, enum_type=None, containing_type=None,
+      is_extension=False, extension_scope=None,
+      options=_descriptor._ParseOptions(descriptor_pb2.FieldOptions(), _b('\030\001')), file=DESCRIPTOR),
+    _descriptor.FieldDescriptor(
+      name='rds_refresh_delay', full_name='istio.mesh.v1alpha1.MeshConfig.rds_refresh_delay', index=13,
+      number=11, type=11, cpp_type=10, label=1,
+      has_default_value=False, default_value=None,
+      message_type=None, enum_type=None, containing_type=None,
+      is_extension=False, extension_scope=None,
+      options=_descriptor._ParseOptions(descriptor_pb2.FieldOptions(), _b('\030\001')), file=DESCRIPTOR),
+    _descriptor.FieldDescriptor(
+      name='enable_tracing', full_name='istio.mesh.v1alpha1.MeshConfig.enable_tracing', index=14,
+      number=12, type=8, cpp_type=7, label=1,
+      has_default_value=False, default_value=False,
+      message_type=None, enum_type=None, containing_type=None,
+      is_extension=False, extension_scope=None,
+      options=None, file=DESCRIPTOR),
+    _descriptor.FieldDescriptor(
+      name='access_log_file', full_name='istio.mesh.v1alpha1.MeshConfig.access_log_file', index=15,
+      number=13, type=9, cpp_type=9, label=1,
+      has_default_value=False, default_value=_b("").decode('utf-8'),
+      message_type=None, enum_type=None, containing_type=None,
+      is_extension=False, extension_scope=None,
+      options=None, file=DESCRIPTOR),
+    _descriptor.FieldDescriptor(
+      name='access_log_format', full_name='istio.mesh.v1alpha1.MeshConfig.access_log_format', index=16,
+      number=24, type=9, cpp_type=9, label=1,
+      has_default_value=False, default_value=_b("").decode('utf-8'),
+      message_type=None, enum_type=None, containing_type=None,
+      is_extension=False, extension_scope=None,
+      options=None, file=DESCRIPTOR),
+    _descriptor.FieldDescriptor(
+      name='access_log_encoding', full_name='istio.mesh.v1alpha1.MeshConfig.access_log_encoding', index=17,
+      number=27, type=14, cpp_type=8, label=1,
+      has_default_value=False, default_value=0,
+      message_type=None, enum_type=None, containing_type=None,
+      is_extension=False, extension_scope=None,
+      options=None, file=DESCRIPTOR),
+    _descriptor.FieldDescriptor(
+      name='default_config', full_name='istio.mesh.v1alpha1.MeshConfig.default_config', index=18,
+      number=14, type=11, cpp_type=10, label=1,
+      has_default_value=False, default_value=None,
+      message_type=None, enum_type=None, containing_type=None,
+      is_extension=False, extension_scope=None,
+      options=None, file=DESCRIPTOR),
+    _descriptor.FieldDescriptor(
+      name='mixer_address', full_name='istio.mesh.v1alpha1.MeshConfig.mixer_address', index=19,
+      number=16, type=9, cpp_type=9, label=1,
+      has_default_value=False, default_value=_b("").decode('utf-8'),
+      message_type=None, enum_type=None, containing_type=None,
+      is_extension=False, extension_scope=None,
+      options=_descriptor._ParseOptions(descriptor_pb2.FieldOptions(), _b('\030\001')), file=DESCRIPTOR),
+    _descriptor.FieldDescriptor(
+      name='outbound_traffic_policy', full_name='istio.mesh.v1alpha1.MeshConfig.outbound_traffic_policy', index=20,
+      number=17, type=11, cpp_type=10, label=1,
+      has_default_value=False, default_value=None,
+      message_type=None, enum_type=None, containing_type=None,
+      is_extension=False, extension_scope=None,
+      options=None, file=DESCRIPTOR),
+    _descriptor.FieldDescriptor(
+      name='enable_client_side_policy_check', full_name='istio.mesh.v1alpha1.MeshConfig.enable_client_side_policy_check', index=21,
+      number=19, type=8, cpp_type=7, label=1,
+      has_default_value=False, default_value=False,
+      message_type=None, enum_type=None, containing_type=None,
+      is_extension=False, extension_scope=None,
+      options=None, file=DESCRIPTOR),
+    _descriptor.FieldDescriptor(
+      name='sds_uds_path', full_name='istio.mesh.v1alpha1.MeshConfig.sds_uds_path', index=22,
+      number=20, type=9, cpp_type=9, label=1,
+      has_default_value=False, default_value=_b("").decode('utf-8'),
+      message_type=None, enum_type=None, containing_type=None,
+      is_extension=False, extension_scope=None,
+      options=None, file=DESCRIPTOR),
+    _descriptor.FieldDescriptor(
+      name='sds_refresh_delay', full_name='istio.mesh.v1alpha1.MeshConfig.sds_refresh_delay', index=23,
+      number=21, type=11, cpp_type=10, label=1,
+      has_default_value=False, default_value=None,
+      message_type=None, enum_type=None, containing_type=None,
+      is_extension=False, extension_scope=None,
+      options=_descriptor._ParseOptions(descriptor_pb2.FieldOptions(), _b('\030\001')), file=DESCRIPTOR),
+    _descriptor.FieldDescriptor(
+      name='config_sources', full_name='istio.mesh.v1alpha1.MeshConfig.config_sources', index=24,
+      number=22, type=11, cpp_type=10, label=3,
       has_default_value=False, default_value=[],
       message_type=None, enum_type=None, containing_type=None,
       is_extension=False, extension_scope=None,
       options=None, file=DESCRIPTOR),
+    _descriptor.FieldDescriptor(
+      name='enable_sds_token_mount', full_name='istio.mesh.v1alpha1.MeshConfig.enable_sds_token_mount', index=25,
+      number=23, type=8, cpp_type=7, label=1,
+      has_default_value=False, default_value=False,
+      message_type=None, enum_type=None, containing_type=None,
+      is_extension=False, extension_scope=None,
+      options=None, file=DESCRIPTOR),
+    _descriptor.FieldDescriptor(
+      name='sds_use_k8s_sa_jwt', full_name='istio.mesh.v1alpha1.MeshConfig.sds_use_k8s_sa_jwt', index=26,
+      number=29, type=8, cpp_type=7, label=1,
+      has_default_value=False, default_value=False,
+      message_type=None, enum_type=None, containing_type=None,
+      is_extension=False, extension_scope=None,
+      options=None, file=DESCRIPTOR),
+    _descriptor.FieldDescriptor(
+      name='trust_domain', full_name='istio.mesh.v1alpha1.MeshConfig.trust_domain', index=27,
+      number=26, type=9, cpp_type=9, label=1,
+      has_default_value=False, default_value=_b("").decode('utf-8'),
+      message_type=None, enum_type=None, containing_type=None,
+      is_extension=False, extension_scope=None,
+      options=None, file=DESCRIPTOR),
   ],
   extensions=[
   ],
-  nested_types=[],
+  nested_types=[_MESHCONFIG_OUTBOUNDTRAFFICPOLICY, ],
   enum_types=[
-    _MESHCONFIG_DEFAULTSERVICEDEPENDENCY_MODE,
+    _MESHCONFIG_INGRESSCONTROLLERMODE,
+    _MESHCONFIG_AUTHPOLICY,
+    _MESHCONFIG_ACCESSLOGENCODING,
   ],
   options=None,
   is_extendable=False,
@@ -246,222 +370,28 @@
   extension_ranges=[],
   oneofs=[
   ],
-<<<<<<< HEAD
-  serialized_start=1601,
-  serialized_end=1786,
-=======
-  serialized_start=1613,
-  serialized_end=1798,
->>>>>>> 7ede847f
-)
-
-_MESHCONFIG = _descriptor.Descriptor(
-  name='MeshConfig',
-  full_name='istio.mesh.v1alpha1.MeshConfig',
+  serialized_start=155,
+  serialized_end=1713,
+)
+
+
+_CONFIGSOURCE = _descriptor.Descriptor(
+  name='ConfigSource',
+  full_name='istio.mesh.v1alpha1.ConfigSource',
   filename=None,
   file=DESCRIPTOR,
   containing_type=None,
   fields=[
     _descriptor.FieldDescriptor(
-      name='mixer_check_server', full_name='istio.mesh.v1alpha1.MeshConfig.mixer_check_server', index=0,
+      name='address', full_name='istio.mesh.v1alpha1.ConfigSource.address', index=0,
       number=1, type=9, cpp_type=9, label=1,
       has_default_value=False, default_value=_b("").decode('utf-8'),
       message_type=None, enum_type=None, containing_type=None,
       is_extension=False, extension_scope=None,
       options=None, file=DESCRIPTOR),
     _descriptor.FieldDescriptor(
-      name='mixer_report_server', full_name='istio.mesh.v1alpha1.MeshConfig.mixer_report_server', index=1,
-      number=2, type=9, cpp_type=9, label=1,
-      has_default_value=False, default_value=_b("").decode('utf-8'),
-      message_type=None, enum_type=None, containing_type=None,
-      is_extension=False, extension_scope=None,
-      options=None, file=DESCRIPTOR),
-    _descriptor.FieldDescriptor(
-      name='disable_policy_checks', full_name='istio.mesh.v1alpha1.MeshConfig.disable_policy_checks', index=2,
-      number=3, type=8, cpp_type=7, label=1,
-      has_default_value=False, default_value=False,
-      message_type=None, enum_type=None, containing_type=None,
-      is_extension=False, extension_scope=None,
-      options=None, file=DESCRIPTOR),
-    _descriptor.FieldDescriptor(
-      name='policy_check_fail_open', full_name='istio.mesh.v1alpha1.MeshConfig.policy_check_fail_open', index=3,
-      number=25, type=8, cpp_type=7, label=1,
-      has_default_value=False, default_value=False,
-      message_type=None, enum_type=None, containing_type=None,
-      is_extension=False, extension_scope=None,
-      options=None, file=DESCRIPTOR),
-    _descriptor.FieldDescriptor(
-      name='proxy_listen_port', full_name='istio.mesh.v1alpha1.MeshConfig.proxy_listen_port', index=4,
-      number=4, type=5, cpp_type=1, label=1,
-      has_default_value=False, default_value=0,
-      message_type=None, enum_type=None, containing_type=None,
-      is_extension=False, extension_scope=None,
-      options=None, file=DESCRIPTOR),
-    _descriptor.FieldDescriptor(
-      name='proxy_http_port', full_name='istio.mesh.v1alpha1.MeshConfig.proxy_http_port', index=5,
-      number=5, type=5, cpp_type=1, label=1,
-      has_default_value=False, default_value=0,
-      message_type=None, enum_type=None, containing_type=None,
-      is_extension=False, extension_scope=None,
-      options=None, file=DESCRIPTOR),
-    _descriptor.FieldDescriptor(
-      name='connect_timeout', full_name='istio.mesh.v1alpha1.MeshConfig.connect_timeout', index=6,
-      number=6, type=11, cpp_type=10, label=1,
-      has_default_value=False, default_value=None,
-      message_type=None, enum_type=None, containing_type=None,
-      is_extension=False, extension_scope=None,
-      options=None, file=DESCRIPTOR),
-    _descriptor.FieldDescriptor(
-      name='tcp_keepalive', full_name='istio.mesh.v1alpha1.MeshConfig.tcp_keepalive', index=7,
-      number=28, type=11, cpp_type=10, label=1,
-      has_default_value=False, default_value=None,
-      message_type=None, enum_type=None, containing_type=None,
-      is_extension=False, extension_scope=None,
-      options=None, file=DESCRIPTOR),
-    _descriptor.FieldDescriptor(
-      name='ingress_class', full_name='istio.mesh.v1alpha1.MeshConfig.ingress_class', index=8,
-      number=7, type=9, cpp_type=9, label=1,
-      has_default_value=False, default_value=_b("").decode('utf-8'),
-      message_type=None, enum_type=None, containing_type=None,
-      is_extension=False, extension_scope=None,
-      options=None, file=DESCRIPTOR),
-    _descriptor.FieldDescriptor(
-      name='ingress_service', full_name='istio.mesh.v1alpha1.MeshConfig.ingress_service', index=9,
-      number=8, type=9, cpp_type=9, label=1,
-      has_default_value=False, default_value=_b("").decode('utf-8'),
-      message_type=None, enum_type=None, containing_type=None,
-      is_extension=False, extension_scope=None,
-      options=None, file=DESCRIPTOR),
-    _descriptor.FieldDescriptor(
-      name='ingress_controller_mode', full_name='istio.mesh.v1alpha1.MeshConfig.ingress_controller_mode', index=10,
-      number=9, type=14, cpp_type=8, label=1,
-      has_default_value=False, default_value=0,
-      message_type=None, enum_type=None, containing_type=None,
-      is_extension=False, extension_scope=None,
-      options=None, file=DESCRIPTOR),
-    _descriptor.FieldDescriptor(
-      name='auth_policy', full_name='istio.mesh.v1alpha1.MeshConfig.auth_policy', index=11,
-      number=10, type=14, cpp_type=8, label=1,
-      has_default_value=False, default_value=0,
-      message_type=None, enum_type=None, containing_type=None,
-      is_extension=False, extension_scope=None,
-      options=_descriptor._ParseOptions(descriptor_pb2.FieldOptions(), _b('\030\001')), file=DESCRIPTOR),
-    _descriptor.FieldDescriptor(
-      name='rds_refresh_delay', full_name='istio.mesh.v1alpha1.MeshConfig.rds_refresh_delay', index=12,
-      number=11, type=11, cpp_type=10, label=1,
-      has_default_value=False, default_value=None,
-      message_type=None, enum_type=None, containing_type=None,
-      is_extension=False, extension_scope=None,
-      options=_descriptor._ParseOptions(descriptor_pb2.FieldOptions(), _b('\030\001')), file=DESCRIPTOR),
-    _descriptor.FieldDescriptor(
-      name='enable_tracing', full_name='istio.mesh.v1alpha1.MeshConfig.enable_tracing', index=13,
-      number=12, type=8, cpp_type=7, label=1,
-      has_default_value=False, default_value=False,
-      message_type=None, enum_type=None, containing_type=None,
-      is_extension=False, extension_scope=None,
-      options=None, file=DESCRIPTOR),
-    _descriptor.FieldDescriptor(
-      name='access_log_file', full_name='istio.mesh.v1alpha1.MeshConfig.access_log_file', index=14,
-      number=13, type=9, cpp_type=9, label=1,
-      has_default_value=False, default_value=_b("").decode('utf-8'),
-      message_type=None, enum_type=None, containing_type=None,
-      is_extension=False, extension_scope=None,
-      options=None, file=DESCRIPTOR),
-    _descriptor.FieldDescriptor(
-      name='access_log_format', full_name='istio.mesh.v1alpha1.MeshConfig.access_log_format', index=15,
-      number=24, type=9, cpp_type=9, label=1,
-      has_default_value=False, default_value=_b("").decode('utf-8'),
-      message_type=None, enum_type=None, containing_type=None,
-      is_extension=False, extension_scope=None,
-      options=None, file=DESCRIPTOR),
-    _descriptor.FieldDescriptor(
-      name='access_log_encoding', full_name='istio.mesh.v1alpha1.MeshConfig.access_log_encoding', index=16,
-      number=27, type=14, cpp_type=8, label=1,
-      has_default_value=False, default_value=0,
-      message_type=None, enum_type=None, containing_type=None,
-      is_extension=False, extension_scope=None,
-      options=None, file=DESCRIPTOR),
-    _descriptor.FieldDescriptor(
-      name='default_config', full_name='istio.mesh.v1alpha1.MeshConfig.default_config', index=17,
-      number=14, type=11, cpp_type=10, label=1,
-      has_default_value=False, default_value=None,
-      message_type=None, enum_type=None, containing_type=None,
-      is_extension=False, extension_scope=None,
-      options=None, file=DESCRIPTOR),
-    _descriptor.FieldDescriptor(
-      name='mixer_address', full_name='istio.mesh.v1alpha1.MeshConfig.mixer_address', index=18,
-      number=16, type=9, cpp_type=9, label=1,
-      has_default_value=False, default_value=_b("").decode('utf-8'),
-      message_type=None, enum_type=None, containing_type=None,
-      is_extension=False, extension_scope=None,
-      options=_descriptor._ParseOptions(descriptor_pb2.FieldOptions(), _b('\030\001')), file=DESCRIPTOR),
-    _descriptor.FieldDescriptor(
-      name='outbound_traffic_policy', full_name='istio.mesh.v1alpha1.MeshConfig.outbound_traffic_policy', index=19,
-      number=17, type=11, cpp_type=10, label=1,
-      has_default_value=False, default_value=None,
-      message_type=None, enum_type=None, containing_type=None,
-      is_extension=False, extension_scope=None,
-      options=None, file=DESCRIPTOR),
-    _descriptor.FieldDescriptor(
-      name='enable_client_side_policy_check', full_name='istio.mesh.v1alpha1.MeshConfig.enable_client_side_policy_check', index=20,
-      number=19, type=8, cpp_type=7, label=1,
-      has_default_value=False, default_value=False,
-      message_type=None, enum_type=None, containing_type=None,
-      is_extension=False, extension_scope=None,
-      options=None, file=DESCRIPTOR),
-    _descriptor.FieldDescriptor(
-      name='sds_uds_path', full_name='istio.mesh.v1alpha1.MeshConfig.sds_uds_path', index=21,
-      number=20, type=9, cpp_type=9, label=1,
-      has_default_value=False, default_value=_b("").decode('utf-8'),
-      message_type=None, enum_type=None, containing_type=None,
-      is_extension=False, extension_scope=None,
-      options=None, file=DESCRIPTOR),
-    _descriptor.FieldDescriptor(
-      name='sds_refresh_delay', full_name='istio.mesh.v1alpha1.MeshConfig.sds_refresh_delay', index=22,
-      number=21, type=11, cpp_type=10, label=1,
-      has_default_value=False, default_value=None,
-      message_type=None, enum_type=None, containing_type=None,
-      is_extension=False, extension_scope=None,
-      options=_descriptor._ParseOptions(descriptor_pb2.FieldOptions(), _b('\030\001')), file=DESCRIPTOR),
-    _descriptor.FieldDescriptor(
-      name='config_sources', full_name='istio.mesh.v1alpha1.MeshConfig.config_sources', index=23,
-      number=22, type=11, cpp_type=10, label=3,
-      has_default_value=False, default_value=[],
-      message_type=None, enum_type=None, containing_type=None,
-      is_extension=False, extension_scope=None,
-      options=None, file=DESCRIPTOR),
-    _descriptor.FieldDescriptor(
-      name='enable_sds_token_mount', full_name='istio.mesh.v1alpha1.MeshConfig.enable_sds_token_mount', index=24,
-      number=23, type=8, cpp_type=7, label=1,
-      has_default_value=False, default_value=False,
-      message_type=None, enum_type=None, containing_type=None,
-      is_extension=False, extension_scope=None,
-      options=None, file=DESCRIPTOR),
-    _descriptor.FieldDescriptor(
-<<<<<<< HEAD
-      name='trust_domain', full_name='istio.mesh.v1alpha1.MeshConfig.trust_domain', index=25,
-=======
-      name='sds_use_k8s_sa_jwt', full_name='istio.mesh.v1alpha1.MeshConfig.sds_use_k8s_sa_jwt', index=25,
-      number=30, type=8, cpp_type=7, label=1,
-      has_default_value=False, default_value=False,
-      message_type=None, enum_type=None, containing_type=None,
-      is_extension=False, extension_scope=None,
-      options=None, file=DESCRIPTOR),
-    _descriptor.FieldDescriptor(
-      name='trust_domain', full_name='istio.mesh.v1alpha1.MeshConfig.trust_domain', index=26,
->>>>>>> 7ede847f
-      number=26, type=9, cpp_type=9, label=1,
-      has_default_value=False, default_value=_b("").decode('utf-8'),
-      message_type=None, enum_type=None, containing_type=None,
-      is_extension=False, extension_scope=None,
-      options=None, file=DESCRIPTOR),
-    _descriptor.FieldDescriptor(
-<<<<<<< HEAD
-      name='default_service_dependency', full_name='istio.mesh.v1alpha1.MeshConfig.default_service_dependency', index=26,
-=======
-      name='default_service_dependency', full_name='istio.mesh.v1alpha1.MeshConfig.default_service_dependency', index=27,
->>>>>>> 7ede847f
-      number=29, type=11, cpp_type=10, label=1,
+      name='tls_settings', full_name='istio.mesh.v1alpha1.ConfigSource.tls_settings', index=1,
+      number=2, type=11, cpp_type=10, label=1,
       has_default_value=False, default_value=None,
       message_type=None, enum_type=None, containing_type=None,
       is_extension=False, extension_scope=None,
@@ -469,11 +399,8 @@
   ],
   extensions=[
   ],
-  nested_types=[_MESHCONFIG_OUTBOUNDTRAFFICPOLICY, _MESHCONFIG_DEFAULTSERVICEDEPENDENCY, ],
+  nested_types=[],
   enum_types=[
-    _MESHCONFIG_INGRESSCONTROLLERMODE,
-    _MESHCONFIG_AUTHPOLICY,
-    _MESHCONFIG_ACCESSLOGENCODING,
   ],
   options=None,
   is_extendable=False,
@@ -481,63 +408,13 @@
   extension_ranges=[],
   oneofs=[
   ],
-  serialized_start=155,
-<<<<<<< HEAD
-  serialized_end=1938,
-=======
-  serialized_end=1950,
->>>>>>> 7ede847f
-)
-
-
-_CONFIGSOURCE = _descriptor.Descriptor(
-  name='ConfigSource',
-  full_name='istio.mesh.v1alpha1.ConfigSource',
-  filename=None,
-  file=DESCRIPTOR,
-  containing_type=None,
-  fields=[
-    _descriptor.FieldDescriptor(
-      name='address', full_name='istio.mesh.v1alpha1.ConfigSource.address', index=0,
-      number=1, type=9, cpp_type=9, label=1,
-      has_default_value=False, default_value=_b("").decode('utf-8'),
-      message_type=None, enum_type=None, containing_type=None,
-      is_extension=False, extension_scope=None,
-      options=None, file=DESCRIPTOR),
-    _descriptor.FieldDescriptor(
-      name='tls_settings', full_name='istio.mesh.v1alpha1.ConfigSource.tls_settings', index=1,
-      number=2, type=11, cpp_type=10, label=1,
-      has_default_value=False, default_value=None,
-      message_type=None, enum_type=None, containing_type=None,
-      is_extension=False, extension_scope=None,
-      options=None, file=DESCRIPTOR),
-  ],
-  extensions=[
-  ],
-  nested_types=[],
-  enum_types=[
-  ],
-  options=None,
-  is_extendable=False,
-  syntax='proto3',
-  extension_ranges=[],
-  oneofs=[
-  ],
-<<<<<<< HEAD
-  serialized_start=1940,
-  serialized_end=2033,
-=======
-  serialized_start=1952,
-  serialized_end=2045,
->>>>>>> 7ede847f
+  serialized_start=1715,
+  serialized_end=1808,
 )
 
 _MESHCONFIG_OUTBOUNDTRAFFICPOLICY.fields_by_name['mode'].enum_type = _MESHCONFIG_OUTBOUNDTRAFFICPOLICY_MODE
 _MESHCONFIG_OUTBOUNDTRAFFICPOLICY.containing_type = _MESHCONFIG
 _MESHCONFIG_OUTBOUNDTRAFFICPOLICY_MODE.containing_type = _MESHCONFIG_OUTBOUNDTRAFFICPOLICY
-_MESHCONFIG_DEFAULTSERVICEDEPENDENCY.fields_by_name['import_mode'].enum_type = _MESHCONFIG_DEFAULTSERVICEDEPENDENCY_MODE
-_MESHCONFIG_DEFAULTSERVICEDEPENDENCY.containing_type = _MESHCONFIG
-_MESHCONFIG_DEFAULTSERVICEDEPENDENCY_MODE.containing_type = _MESHCONFIG_DEFAULTSERVICEDEPENDENCY
 _MESHCONFIG.fields_by_name['connect_timeout'].message_type = google_dot_protobuf_dot_duration__pb2._DURATION
 _MESHCONFIG.fields_by_name['tcp_keepalive'].message_type = networking_dot_v1alpha3_dot_destination__rule__pb2._CONNECTIONPOOLSETTINGS_TCPSETTINGS_TCPKEEPALIVE
 _MESHCONFIG.fields_by_name['ingress_controller_mode'].enum_type = _MESHCONFIG_INGRESSCONTROLLERMODE
@@ -548,7 +425,6 @@
 _MESHCONFIG.fields_by_name['outbound_traffic_policy'].message_type = _MESHCONFIG_OUTBOUNDTRAFFICPOLICY
 _MESHCONFIG.fields_by_name['sds_refresh_delay'].message_type = google_dot_protobuf_dot_duration__pb2._DURATION
 _MESHCONFIG.fields_by_name['config_sources'].message_type = _CONFIGSOURCE
-_MESHCONFIG.fields_by_name['default_service_dependency'].message_type = _MESHCONFIG_DEFAULTSERVICEDEPENDENCY
 _MESHCONFIG_INGRESSCONTROLLERMODE.containing_type = _MESHCONFIG
 _MESHCONFIG_AUTHPOLICY.containing_type = _MESHCONFIG
 _MESHCONFIG_ACCESSLOGENCODING.containing_type = _MESHCONFIG
@@ -563,13 +439,6 @@
     DESCRIPTOR = _MESHCONFIG_OUTBOUNDTRAFFICPOLICY,
     __module__ = 'mesh.v1alpha1.config_pb2'
     # @@protoc_insertion_point(class_scope:istio.mesh.v1alpha1.MeshConfig.OutboundTrafficPolicy)
-    ))
-  ,
-
-  DefaultServiceDependency = _reflection.GeneratedProtocolMessageType('DefaultServiceDependency', (_message.Message,), dict(
-    DESCRIPTOR = _MESHCONFIG_DEFAULTSERVICEDEPENDENCY,
-    __module__ = 'mesh.v1alpha1.config_pb2'
-    # @@protoc_insertion_point(class_scope:istio.mesh.v1alpha1.MeshConfig.DefaultServiceDependency)
     ))
   ,
   DESCRIPTOR = _MESHCONFIG,
@@ -578,7 +447,6 @@
   ))
 _sym_db.RegisterMessage(MeshConfig)
 _sym_db.RegisterMessage(MeshConfig.OutboundTrafficPolicy)
-_sym_db.RegisterMessage(MeshConfig.DefaultServiceDependency)
 
 ConfigSource = _reflection.GeneratedProtocolMessageType('ConfigSource', (_message.Message,), dict(
   DESCRIPTOR = _CONFIGSOURCE,
@@ -590,8 +458,6 @@
 
 DESCRIPTOR.has_options = True
 DESCRIPTOR._options = _descriptor._ParseOptions(descriptor_pb2.FileOptions(), _b('Z\032istio.io/api/mesh/v1alpha1'))
-_MESHCONFIG_OUTBOUNDTRAFFICPOLICY_MODE.values_by_name["VIRTUAL_SERVICE_ONLY"].has_options = True
-_MESHCONFIG_OUTBOUNDTRAFFICPOLICY_MODE.values_by_name["VIRTUAL_SERVICE_ONLY"]._options = _descriptor._ParseOptions(descriptor_pb2.EnumValueOptions(), _b('\010\001'))
 _MESHCONFIG.fields_by_name['auth_policy'].has_options = True
 _MESHCONFIG.fields_by_name['auth_policy']._options = _descriptor._ParseOptions(descriptor_pb2.FieldOptions(), _b('\030\001'))
 _MESHCONFIG.fields_by_name['rds_refresh_delay'].has_options = True
